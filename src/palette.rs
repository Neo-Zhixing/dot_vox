use byteorder::{ByteOrder, LittleEndian};
<<<<<<< HEAD
use nom::combinator::all_consuming;
use nom::multi::many0;
use nom::number::complete::le_u32;
use nom::IResult;
=======
use nom::types::CompleteByteSlice;
use parser::le_u32;
>>>>>>> 34c445cf

lazy_static! {
  /// The default palette used by MagicaVoxel - this is supplied if no palette
  /// is included in the .vox file.
  pub static ref DEFAULT_PALETTE: Vec<u32> =
    include_bytes!("resources/default_palette.bytes")
        .chunks(4)
        .map(LittleEndian::read_u32)
        .collect();
}

pub fn extract_palette(i: &[u8]) -> IResult<&[u8], Vec<u32>> {
    all_consuming(many0(le_u32))(i)
}<|MERGE_RESOLUTION|>--- conflicted
+++ resolved
@@ -1,13 +1,8 @@
 use byteorder::{ByteOrder, LittleEndian};
-<<<<<<< HEAD
 use nom::combinator::all_consuming;
 use nom::multi::many0;
 use nom::number::complete::le_u32;
-use nom::IResult;
-=======
-use nom::types::CompleteByteSlice;
-use parser::le_u32;
->>>>>>> 34c445cf
+use ::parser::le_u32;
 
 lazy_static! {
   /// The default palette used by MagicaVoxel - this is supplied if no palette
