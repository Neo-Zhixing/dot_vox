<<<<<<< HEAD
use {DEFAULT_PALETTE, DotVoxData, Model, model, palette, Size, Voxel};
use nom::bytes::complete::{tag, take};
use nom::combinator::{flat_map, map_res};
use nom::multi::{fold_many_m_n, many0};
use nom::number::complete::le_u32;
use nom::sequence::pair;
=======
use nom::types::CompleteByteSlice;
>>>>>>> 34c445cf
use nom::IResult;
use std::collections::HashMap;
use std::str;
use std::str::Utf8Error;
use {
    model, palette, scene, DotVoxData, Layer, Model, SceneGroup, SceneNode, SceneShape,
    SceneTransform, Size, Voxel, DEFAULT_PALETTE,
};

const MAGIC_NUMBER: &'static str = "VOX ";

#[derive(Debug, PartialEq)]
pub enum Chunk {
    Main(Vec<Chunk>),
    Size(Size),
    Voxels(Vec<Voxel>),
    Pack(Model),
    Palette(Vec<u32>),
    Material(Material),
    TransformNode(SceneTransform),
    GroupNode(SceneGroup),
    ShapeNode(SceneShape),
    Layer(Layer),
    Unknown(String),
    Invalid(Vec<u8>),
}

/// A material used to render this model.
#[derive(Clone, Debug, PartialEq)]
pub struct Material {
    /// The Material's ID
    pub id: u32,
    /// Properties of the material, mapped by property name.
    pub properties: Dict,
}

/// General dictionary
pub type Dict = HashMap<String, String>;

<<<<<<< HEAD
pub fn to_str(i: &[u8]) -> Result<String, Utf8Error> {
    let res = str::from_utf8(i)?;
=======
/// Recognizes an unsigned 1 byte integer (equivalent to take!(1)
#[inline]
pub fn le_u8(i: CompleteByteSlice) -> IResult<CompleteByteSlice, u8> {
    Ok((CompleteByteSlice(&i[1..]), i[0]))
}

/// Recognizes little endian unsigned 4 bytes integer
#[inline]
pub fn le_u32(i: CompleteByteSlice) -> IResult<CompleteByteSlice, u32> {
    let res = ((i[3] as u32) << 24) + ((i[2] as u32) << 16) + ((i[1] as u32) << 8) + i[0] as u32;
    Ok((CompleteByteSlice(&i[4..]), res))
}

/// Recognizes little endian signed 4 bytes integer
#[inline]
pub fn le_i32(i: CompleteByteSlice) -> IResult<CompleteByteSlice, i32> {
    match le_u32(i) {
        Ok(result) => Ok((CompleteByteSlice(&i[4..]), result.1 as i32)),
        Err(e) => Err(e),
    }
}

pub fn to_str(i: CompleteByteSlice) -> Result<String, Utf8Error> {
    let res = str::from_utf8(i.0)?;
>>>>>>> 34c445cf
    Ok(res.to_owned())
}

pub fn parse_vox_file(i: &[u8]) -> IResult<&[u8], DotVoxData> {
    let (i, _) = tag(MAGIC_NUMBER)(i)?;
    let (i, version) = le_u32(i)?;
    let (i, main) = parse_chunk(i)?;
    Ok((i, map_chunk_to_data(version, main)))
}

fn map_chunk_to_data(version: u32, main: Chunk) -> DotVoxData {
    match main {
        Chunk::Main(children) => {
            let mut size_holder: Option<Size> = None;
            let mut models: Vec<Model> = vec![];
            let mut palette_holder: Vec<u32> = DEFAULT_PALETTE.to_vec();
            let mut materials: Vec<Material> = vec![];
            let mut scene: Vec<SceneNode> = vec![];
            let mut layers: Vec<Dict> = vec![];

            for chunk in children {
                match chunk {
                    Chunk::Size(size) => size_holder = Some(size),
                    Chunk::Voxels(voxels) => {
                        if let Some(size) = size_holder {
                            models.push(Model { size, voxels })
                        }
                    }
                    Chunk::Pack(model) => models.push(model),
                    Chunk::Palette(palette) => palette_holder = palette,
                    Chunk::Material(material) => materials.push(material),
                    Chunk::TransformNode(scene_transform) => {
                        scene.push(SceneNode::Transform {
                            attributes: scene_transform.header.attributes,
                            frames: scene_transform.frames,
                            child: scene_transform.child,
                        });
                    }
                    Chunk::GroupNode(scene_group) => scene.push(SceneNode::Group {
                        attributes: scene_group.header.attributes,
                        children: scene_group.children,
                    }),
                    Chunk::ShapeNode(scene_shape) => scene.push(SceneNode::Shape {
                        attributes: scene_shape.header.attributes,
                        models: scene_shape.models,
                    }),
                    Chunk::Layer(layer) => layers.push(layer.attributes),
                    _ => debug!("Unmapped chunk {:?}", chunk),
                }
            }

            DotVoxData {
                version,
                models,
                palette: palette_holder,
                materials,
                scene,
                layers,
            }
        }
        _ => DotVoxData {
            version,
            models: vec![],
            palette: vec![],
            materials: vec![],
            scene: vec![],
            layers: vec![],
        },
    }
}

fn parse_chunk(i: &[u8]) -> IResult<&[u8], Chunk> {
    let (i, id) = map_res(take(4usize), str::from_utf8)(i)?;
    let (i, (content_size, children_size)) = pair(le_u32, le_u32)(i)?;
    let (i, chunk_content) = take(content_size)(i)?;
    let (i, child_content) = take(children_size)(i)?;
    let chunk = build_chunk(id, chunk_content, children_size, child_content);
    Ok((i, chunk))
}

<<<<<<< HEAD
fn build_chunk(id: &str,
               chunk_content: &[u8],
               children_size: u32,
               child_content: &[u8]) -> Chunk {
=======
fn build_chunk(
    string: String,
    chunk_content: CompleteByteSlice,
    children_size: u32,
    child_content: CompleteByteSlice,
) -> Chunk {
    let id = string.as_str();
>>>>>>> 34c445cf
    if children_size == 0 {
        match id {
            "SIZE" => build_size_chunk(chunk_content),
            "XYZI" => build_voxel_chunk(chunk_content),
            "PACK" => build_pack_chunk(chunk_content),
            "RGBA" => build_palette_chunk(chunk_content),
            "MATL" => build_material_chunk(chunk_content),
            "nTRN" => build_scene_transform_chunk(chunk_content),
            "nGRP" => build_scene_group_chunk(chunk_content),
            "nSHP" => build_scene_shape_chunk(chunk_content),
            "LAYR" => build_layer_chunk(chunk_content),
            _ => {
                debug!("Unknown childless chunk {:?}", id);
                Chunk::Unknown(id.to_owned())
            }
        }
    } else {
        let result: IResult<&[u8], Vec<Chunk>> = many0(parse_chunk)(child_content);
        let child_chunks = match result {
            Ok((_, result)) => result,
            result => {
                debug!("Failed to parse child chunks, due to {:?}", result);
                vec![]
            }
        };
        match id {
            "MAIN" => Chunk::Main(child_chunks),
            "PACK" => build_pack_chunk(chunk_content),
            _ => {
                debug!("Unknown chunk with children {:?}", id);
                Chunk::Unknown(id.to_owned())
            }
        }
    }
}

fn build_material_chunk(chunk_content: &[u8]) -> Chunk {
    if let Ok((_, material)) = parse_material(chunk_content) {
        return Chunk::Material(material);
    }
    Chunk::Invalid(chunk_content.to_vec())
}

fn build_palette_chunk(chunk_content: &[u8]) -> Chunk {
    if let Ok((_, palette)) = palette::extract_palette(chunk_content) {
        return Chunk::Palette(palette);
    }
    Chunk::Invalid(chunk_content.to_vec())
}

fn build_pack_chunk(chunk_content: &[u8]) -> Chunk {
    if let Ok((chunk_content, Chunk::Size(size))) = parse_chunk(chunk_content) {
        if let Ok((_, Chunk::Voxels(voxels))) = parse_chunk(chunk_content) {
            return Chunk::Pack(Model {
                size,
                voxels: voxels.to_vec(),
            });
        }
    }
    Chunk::Invalid(chunk_content.to_vec())
}

fn build_size_chunk(chunk_content: &[u8]) -> Chunk {
    match model::parse_size(chunk_content) {
        Ok((_, size)) => Chunk::Size(size),
        _ => Chunk::Invalid(chunk_content.to_vec()),
    }
}

fn build_voxel_chunk(chunk_content: &[u8]) -> Chunk {
    match model::parse_voxels(chunk_content) {
        Ok((_, voxels)) => Chunk::Voxels(voxels),
        _ => Chunk::Invalid(chunk_content.to_vec()),
    }
}

fn build_scene_transform_chunk(chunk_content: CompleteByteSlice) -> Chunk {
    match scene::parse_scene_transform(chunk_content) {
        Ok((_, transform_node)) => Chunk::TransformNode(transform_node),
        _ => Chunk::Invalid(chunk_content.to_vec()),
    }
}

fn build_scene_group_chunk(chunk_content: CompleteByteSlice) -> Chunk {
    match scene::parse_scene_group(chunk_content) {
        Ok((_, group_node)) => Chunk::GroupNode(group_node),
        _ => Chunk::Invalid(chunk_content.to_vec()),
    }
}

fn build_scene_shape_chunk(chunk_content: CompleteByteSlice) -> Chunk {
    match scene::parse_scene_shape(chunk_content) {
        Ok((_, shape_node)) => Chunk::ShapeNode(shape_node),
        _ => Chunk::Invalid(chunk_content.to_vec()),
    }
}

fn build_layer_chunk(chunk_content: CompleteByteSlice) -> Chunk {
    match scene::parse_layer(chunk_content) {
        Ok((_, layer)) => Chunk::Layer(layer),
        _ => Chunk::Invalid(chunk_content.to_vec()),
    }
}

<<<<<<< HEAD
pub fn parse_material(i: &[u8]) -> IResult<&[u8], Material> {
    let (i, (id, properties)) = pair(le_u32, parse_dict)(i)?;
    Ok((i, Material { id, properties }))
}
=======
named!(pub parse_material <CompleteByteSlice, Material>, do_parse!(
    id: le_u32 >>
    properties: parse_dict >>
    (Material { id, properties })
));

named!(pub parse_dict <CompleteByteSlice, Dict>, do_parse!(
    count: le_u32 >>
    entries: many_m_n!(count as usize, count as usize, parse_dict_entry) >>
    (build_dict_from_entries(entries))
));
>>>>>>> 34c445cf

fn parse_dict(i: &[u8]) -> IResult<&[u8], Dict> {
    let (i, n) = le_u32(i)?;
    let init = move || Dict::with_capacity(n as usize);
    let fold = |mut map: Dict, (key, value)| {
        map.insert(key, value);
        map
    };
    fold_many_m_n(n as usize, n as usize, parse_dict_entry, init, fold)(i)
}

fn parse_dict_entry(i: &[u8]) -> IResult<&[u8], (String, String)> {
    pair(parse_string, parse_string)(i)
}

fn parse_string(i: &[u8]) -> IResult<&[u8], String> {
    let bytes = flat_map(le_u32, take);
    map_res(bytes, to_str)(i)
}

#[cfg(test)]
mod tests {
    use super::*;
    use avow::vec;

    #[test]
    fn can_parse_size_chunk() {
        let bytes = include_bytes!("resources/valid_size.bytes").to_vec();
        let result = parse_chunk(&bytes);
        assert!(result.is_ok());
        let (_, size) = result.unwrap();
        assert_eq!(
            size,
            Chunk::Size(Size {
                x: 24,
                y: 24,
                z: 24,
            })
        );
    }

    #[test]
    fn can_parse_voxels_chunk() {
        let bytes = include_bytes!("resources/valid_voxels.bytes").to_vec();
        let result = parse_chunk(&bytes);
        assert!(result.is_ok());
        let (_, voxels) = result.unwrap();
        match voxels {
            Chunk::Voxels(voxels) => vec::are_eq(
                voxels,
                vec![
                    Voxel {
                        x: 0,
                        y: 0,
                        z: 0,
                        i: 225,
                    },
                    Voxel {
                        x: 0,
                        y: 1,
                        z: 1,
                        i: 215,
                    },
                    Voxel {
                        x: 1,
                        y: 0,
                        z: 1,
                        i: 235,
                    },
                    Voxel {
                        x: 1,
                        y: 1,
                        z: 0,
                        i: 5,
                    },
                ],
            ),
            chunk => panic!("Expecting Voxel chunk, got {:?}", chunk),
        };
    }

    #[test]
    fn can_parse_palette_chunk() {
        let bytes = include_bytes!("resources/valid_palette.bytes").to_vec();
        let result = parse_chunk(&bytes);
        assert!(result.is_ok());
        let (_, palette) = result.unwrap();
        match palette {
            Chunk::Palette(palette) => vec::are_eq(palette, DEFAULT_PALETTE.to_vec()),
            chunk => panic!("Expecting Palette chunk, got {:?}", chunk),
        };
    }

    #[test]
    fn can_parse_a_material_chunk() {
        let bytes = include_bytes!("resources/valid_material.bytes").to_vec();
        let result = parse_material(&bytes);
        match result {
            Ok((_, material)) => {
                assert_eq!(material.id, 0);
                assert_eq!(
                    material.properties.get("_type"),
                    Some(&"_diffuse".to_owned())
                );
                assert_eq!(material.properties.get("_weight"), Some(&"1".to_owned()));
                assert_eq!(material.properties.get("_rough"), Some(&"0.1".to_owned()));
                assert_eq!(material.properties.get("_spec"), Some(&"0.5".to_owned()));
                assert_eq!(material.properties.get("_ior"), Some(&"0.3".to_owned()));
            }
            _ => panic!("Expected Done, got {:?}", result),
        }
    }
}<|MERGE_RESOLUTION|>--- conflicted
+++ resolved
@@ -1,13 +1,9 @@
-<<<<<<< HEAD
-use {DEFAULT_PALETTE, DotVoxData, Model, model, palette, Size, Voxel};
+use nom::types::CompleteByteSlice;
 use nom::bytes::complete::{tag, take};
 use nom::combinator::{flat_map, map_res};
 use nom::multi::{fold_many_m_n, many0};
 use nom::number::complete::le_u32;
 use nom::sequence::pair;
-=======
-use nom::types::CompleteByteSlice;
->>>>>>> 34c445cf
 use nom::IResult;
 use std::collections::HashMap;
 use std::str;
@@ -47,23 +43,6 @@
 /// General dictionary
 pub type Dict = HashMap<String, String>;
 
-<<<<<<< HEAD
-pub fn to_str(i: &[u8]) -> Result<String, Utf8Error> {
-    let res = str::from_utf8(i)?;
-=======
-/// Recognizes an unsigned 1 byte integer (equivalent to take!(1)
-#[inline]
-pub fn le_u8(i: CompleteByteSlice) -> IResult<CompleteByteSlice, u8> {
-    Ok((CompleteByteSlice(&i[1..]), i[0]))
-}
-
-/// Recognizes little endian unsigned 4 bytes integer
-#[inline]
-pub fn le_u32(i: CompleteByteSlice) -> IResult<CompleteByteSlice, u32> {
-    let res = ((i[3] as u32) << 24) + ((i[2] as u32) << 16) + ((i[1] as u32) << 8) + i[0] as u32;
-    Ok((CompleteByteSlice(&i[4..]), res))
-}
-
 /// Recognizes little endian signed 4 bytes integer
 #[inline]
 pub fn le_i32(i: CompleteByteSlice) -> IResult<CompleteByteSlice, i32> {
@@ -73,9 +52,8 @@
     }
 }
 
-pub fn to_str(i: CompleteByteSlice) -> Result<String, Utf8Error> {
-    let res = str::from_utf8(i.0)?;
->>>>>>> 34c445cf
+pub fn to_str(i: &[u8]) -> Result<String, Utf8Error> {
+    let res = str::from_utf8(i)?;
     Ok(res.to_owned())
 }
 
@@ -156,20 +134,12 @@
     Ok((i, chunk))
 }
 
-<<<<<<< HEAD
-fn build_chunk(id: &str,
+fn build_chunk(string: String,
+    string: String,
                chunk_content: &[u8],
-               children_size: u32,
+    children_size: u32,
                child_content: &[u8]) -> Chunk {
-=======
-fn build_chunk(
-    string: String,
-    chunk_content: CompleteByteSlice,
-    children_size: u32,
-    child_content: CompleteByteSlice,
 ) -> Chunk {
-    let id = string.as_str();
->>>>>>> 34c445cf
     if children_size == 0 {
         match id {
             "SIZE" => build_size_chunk(chunk_content),
@@ -274,24 +244,10 @@
     }
 }
 
-<<<<<<< HEAD
 pub fn parse_material(i: &[u8]) -> IResult<&[u8], Material> {
     let (i, (id, properties)) = pair(le_u32, parse_dict)(i)?;
     Ok((i, Material { id, properties }))
 }
-=======
-named!(pub parse_material <CompleteByteSlice, Material>, do_parse!(
-    id: le_u32 >>
-    properties: parse_dict >>
-    (Material { id, properties })
-));
-
-named!(pub parse_dict <CompleteByteSlice, Dict>, do_parse!(
-    count: le_u32 >>
-    entries: many_m_n!(count as usize, count as usize, parse_dict_entry) >>
-    (build_dict_from_entries(entries))
-));
->>>>>>> 34c445cf
 
 fn parse_dict(i: &[u8]) -> IResult<&[u8], Dict> {
     let (i, n) = le_u32(i)?;
