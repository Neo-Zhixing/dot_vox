--- conflicted
+++ resolved
@@ -1,18 +1,10 @@
-<<<<<<< HEAD
-use crate::{model, palette, DotVoxData, Model, Size, Voxel, DEFAULT_PALETTE};
-use nom::types::CompleteByteSlice;
-use nom::IResult;
-=======
-use nom::types::CompleteByteSlice;
-use nom::IResult;
-use std::collections::HashMap;
->>>>>>> 34c445cf
-use std::str;
-use std::str::Utf8Error;
-use {
+use crate::{
     model, palette, scene, DotVoxData, Layer, Model, SceneGroup, SceneNode, SceneShape,
     SceneTransform, Size, Voxel, DEFAULT_PALETTE,
 };
+
+use nom::{types::CompleteByteSlice, IResult};
+use std::{str, str::Utf8Error};
 
 #[cfg(feature = "ahash")]
 use ahash::AHashMap as HashMap;
@@ -105,8 +97,6 @@
                     Chunk::Pack(model) => models.push(model),
                     Chunk::Palette(palette) => palette_holder = palette,
                     Chunk::Material(material) => materials.push(material),
-<<<<<<< HEAD
-=======
                     Chunk::TransformNode(scene_transform) => {
                         scene.push(SceneNode::Transform {
                             attributes: scene_transform.header.attributes,
@@ -123,7 +113,6 @@
                         models: scene_shape.models,
                     }),
                     Chunk::Layer(layer) => layers.push(layer.attributes),
->>>>>>> 34c445cf
                     _ => debug!("Unmapped chunk {:?}", chunk),
                 }
             }
@@ -142,11 +131,8 @@
             models: vec![],
             palette: vec![],
             materials: vec![],
-<<<<<<< HEAD
-=======
             scene: vec![],
             layers: vec![],
->>>>>>> 34c445cf
         },
     }
 }
@@ -240,8 +226,6 @@
     match model::parse_voxels(chunk_content) {
         Ok((_, voxels)) => Chunk::Voxels(voxels),
         _ => Chunk::Invalid(chunk_content.to_vec()),
-<<<<<<< HEAD
-=======
     }
 }
 
@@ -270,7 +254,6 @@
     match scene::parse_layer(chunk_content) {
         Ok((_, layer)) => Chunk::Layer(layer),
         _ => Chunk::Invalid(chunk_content.to_vec()),
->>>>>>> 34c445cf
     }
 }
 
@@ -280,11 +263,7 @@
     (Material { id, properties })
 ));
 
-<<<<<<< HEAD
-named!(parse_dict <CompleteByteSlice, Dict>, do_parse!(
-=======
 named!(pub parse_dict <CompleteByteSlice, Dict>, do_parse!(
->>>>>>> 34c445cf
     count: le_u32 >>
     entries: many_m_n!(count as usize, count as usize, parse_dict_entry) >>
     (build_dict_from_entries(entries))
